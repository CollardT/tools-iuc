<?xml version="1.0"?>
<tool_dependency>
        <package name="atlas" version="3.10.2">
            <repository name="package_atlas_3_10" owner="iuc" prior_installation_required="True" />
        </package>
        <package name="python" version="2.7">
            <repository name="package_python_2_7" owner="iuc" prior_installation_required="True" />
        </package>
        <package name="numpy" version="1.9">
            <install version="1.0">
                <actions>
<<<<<<< HEAD
=======
                    <action type="download_by_url" sha256sum="2745b1d64445da3c29a34450320025c11897ae4af77475f861966e98b2cb1a0f">
                        https://pypi.python.org/packages/source/n/numpy/numpy-1.9.0.tar.gz
                    </action>
                    <action type="make_directory">$INSTALL_DIR/lib/python</action>
>>>>>>> 09872476
                    <action type="set_environment_for_install">
                        <repository name="package_atlas_3_10" owner="iuc">
                            <package name="atlas" version="3.10.2" />
                        </repository>
                    </action>
<<<<<<< HEAD
                    <action type="setup_python_environment">
                        <repository name="package_python_2_7" owner="iuc">
                            <package name="python" version="2.7" />
                        </repository>
                        <package md5sum="78842b73560ec378142665e712ae4ad9">https://pypi.python.org/packages/source/n/numpy/numpy-1.9.1.tar.gz</package>
=======
                    <action type="shell_command">
                        export PYTHONPATH=$PYTHONPATH:$INSTALL_DIR/lib/python &amp;&amp;
                        export ATLAS=$ATLAS_ROOT_PATH &amp;&amp;
                        python setup.py install --install-lib $INSTALL_DIR/lib/python --install-scripts $INSTALL_DIR/bin
>>>>>>> 09872476
                    </action>
                    <action type="set_environment">
                        <environment_variable action="prepend_to" name="PYTHONPATH">$INSTALL_DIR/lib/python</environment_variable>
                        <environment_variable action="prepend_to" name="PATH">$INSTALL_DIR/bin</environment_variable>
                        <environment_variable action="prepend_to" name="LD_LIBRARY_PATH">$ENV[ATLAS_LIB_DIR]</environment_variable>
                        <environment_variable action="set_to" name="PYTHONPATH_NUMPY">$INSTALL_DIR/lib/python</environment_variable>
                        <environment_variable action="set_to" name="PATH_NUMPY">$INSTALL_DIR/bin</environment_variable>
                        <environment_variable action="set_to" name="NUMPY_ROOT_DIR">$INSTALL_DIR</environment_variable>
                    </action>
                </actions>
            </install>
            <readme>Compiling numpy requires a C and Fortran compiler (typically gcc and gfortran). The PYTHONPATH for numpy can be accessed through PYTHONPATH_NUMPY and the binaries with PATH_NUMPY.</readme>
        </package>
</tool_dependency><|MERGE_RESOLUTION|>--- conflicted
+++ resolved
@@ -9,30 +9,19 @@
         <package name="numpy" version="1.9">
             <install version="1.0">
                 <actions>
-<<<<<<< HEAD
-=======
                     <action type="download_by_url" sha256sum="2745b1d64445da3c29a34450320025c11897ae4af77475f861966e98b2cb1a0f">
                         https://pypi.python.org/packages/source/n/numpy/numpy-1.9.0.tar.gz
                     </action>
                     <action type="make_directory">$INSTALL_DIR/lib/python</action>
->>>>>>> 09872476
                     <action type="set_environment_for_install">
                         <repository name="package_atlas_3_10" owner="iuc">
                             <package name="atlas" version="3.10.2" />
                         </repository>
                     </action>
-<<<<<<< HEAD
-                    <action type="setup_python_environment">
-                        <repository name="package_python_2_7" owner="iuc">
-                            <package name="python" version="2.7" />
-                        </repository>
-                        <package md5sum="78842b73560ec378142665e712ae4ad9">https://pypi.python.org/packages/source/n/numpy/numpy-1.9.1.tar.gz</package>
-=======
                     <action type="shell_command">
                         export PYTHONPATH=$PYTHONPATH:$INSTALL_DIR/lib/python &amp;&amp;
                         export ATLAS=$ATLAS_ROOT_PATH &amp;&amp;
                         python setup.py install --install-lib $INSTALL_DIR/lib/python --install-scripts $INSTALL_DIR/bin
->>>>>>> 09872476
                     </action>
                     <action type="set_environment">
                         <environment_variable action="prepend_to" name="PYTHONPATH">$INSTALL_DIR/lib/python</environment_variable>
