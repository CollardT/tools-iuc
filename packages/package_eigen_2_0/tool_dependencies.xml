--- conflicted
+++ resolved
@@ -2,11 +2,7 @@
     <package name="eigen2" version="2.0.17">
         <install version="1.0">
             <actions>
-<<<<<<< HEAD
-                <action type="download_by_url" sha256="705028db65db7c1e393cdf55018754bf0696e376603a48a33b781bc85406ff1e">http://bitbucket.org/eigen/eigen/get/2.0.17.tar.gz</action>
-=======
-                <action type="download_by_url">https://bitbucket.org/eigen/eigen/get/2.0.17.tar.gz</action>
->>>>>>> 8eda935a
+                <action type="download_by_url" sha256="705028db65db7c1e393cdf55018754bf0696e376603a48a33b781bc85406ff1e">https://bitbucket.org/eigen/eigen/get/2.0.17.tar.gz</action>
                 <action type="make_directory">$INSTALL_DIR/unpacked_source</action>
                 <action type="shell_command">cp -r * $INSTALL_DIR/unpacked_source</action>
                 <action type="make_directory">build</action>
