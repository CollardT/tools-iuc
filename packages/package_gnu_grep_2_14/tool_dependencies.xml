<?xml version="1.0"?>
<tool_dependency>
    <package name="pcre" version="8.34">
        <repository name="package_pcre_8_34" owner="iuc" prior_installation_required="True" />
    </package>
    <package name="gnu_grep" version="2.14">
        <install version="1.0">
            <actions>
<<<<<<< HEAD
                <action type="download_by_url">https://github.com/bgruening/download_store/raw/master/GNU/grep-2.14.tar.bz2</action>
=======
                <action type="download_by_url" sha256sum="abff7acabf664fc7c25a29c9ae8b3b5b44a84e95a553810f275019e568f7c6e3">
                    https://depot.galaxyproject.org/software/grep/grep_2.14_src_all.tar.bz2
                </action>
>>>>>>> 09872476
                <action type="set_environment_for_install">
                    <repository name="package_pcre_8_34" owner="iuc">
                        <package name="pcre" version="8.34" />
                    </repository>
                </action>
                <action type="autoconf">--enable-perl-regexp</action>
                <action type="set_environment">
                    <environment_variable name="PATH" action="prepend_to">$INSTALL_DIR/bin</environment_variable>
                </action>
            </actions>
        </install>
        <readme>
            Compiling GNU grep requires a C compiler. https://www.gnu.org/software/grep/
        </readme>
    </package>
</tool_dependency><|MERGE_RESOLUTION|>--- conflicted
+++ resolved
@@ -6,13 +6,9 @@
     <package name="gnu_grep" version="2.14">
         <install version="1.0">
             <actions>
-<<<<<<< HEAD
-                <action type="download_by_url">https://github.com/bgruening/download_store/raw/master/GNU/grep-2.14.tar.bz2</action>
-=======
                 <action type="download_by_url" sha256sum="abff7acabf664fc7c25a29c9ae8b3b5b44a84e95a553810f275019e568f7c6e3">
                     https://depot.galaxyproject.org/software/grep/grep_2.14_src_all.tar.bz2
                 </action>
->>>>>>> 09872476
                 <action type="set_environment_for_install">
                     <repository name="package_pcre_8_34" owner="iuc">
                         <package name="pcre" version="8.34" />
