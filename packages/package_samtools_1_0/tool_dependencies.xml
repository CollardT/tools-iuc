--- conflicted
+++ resolved
@@ -8,24 +8,15 @@
     <package name="samtools" version="1.0">
         <install version="1.0">
             <actions_group>
-<<<<<<< HEAD
                 <actions architecture="x86_64" os="linux">
-                    <action type="download_by_url" sha256="cf1b9a19d0e8ad0a29d489e62fa9d1720842a6097c7679f7398d21884ff65da9">http://depot.galaxyproject.org/package/linux/x86_64/samtools/samtools-1.0-Linux-x86_64.tgz</action>
-=======
-                <actions os="linux" architecture="x86_64">
-                    <action type="download_by_url">https://depot.galaxyproject.org/package/linux/x86_64/samtools/samtools-1.0-Linux-x86_64.tgz</action>
->>>>>>> 8eda935a
+                    <action type="download_by_url" sha256="cf1b9a19d0e8ad0a29d489e62fa9d1720842a6097c7679f7398d21884ff65da9">https://depot.galaxyproject.org/package/linux/x86_64/samtools/samtools-1.0-Linux-x86_64.tgz</action>
                     <action type="move_directory_files">
                         <source_directory>.</source_directory>
                         <destination_directory>$INSTALL_DIR</destination_directory>
                     </action>
                 </actions>
                 <actions>
-<<<<<<< HEAD
-                    <action type="download_by_url" sha256="818a4b8bbcb50878a8b1b9f71b4274d242ab46bf860c74676e98dec1d0248821">http://downloads.sourceforge.net/project/samtools/samtools/1.0/samtools-1.0.tar.bz2</action>
-=======
-                    <action type="download_by_url">https://downloads.sourceforge.net/project/samtools/samtools/1.0/samtools-1.0.tar.bz2</action>
->>>>>>> 8eda935a
+                    <action type="download_by_url" sha256="818a4b8bbcb50878a8b1b9f71b4274d242ab46bf860c74676e98dec1d0248821">https://downloads.sourceforge.net/project/samtools/samtools/1.0/samtools-1.0.tar.bz2</action>
                     <action type="set_environment_for_install">
                         <repository name="package_ncurses_5_9" owner="iuc">
                             <package name="ncurses" version="5.9" />
