--- conflicted
+++ resolved
@@ -2,11 +2,7 @@
     <package name="sqlite" version="3.8.3">
         <install version="1.0">
             <actions>
-<<<<<<< HEAD
                 <action type="download_by_url" sha256sum="dabe38cf6732a9dfd57e9a2d2629dfb12ea3f2bf8948987f91318d01e6f72a26">https://depot.galaxyproject.org/software/dabe38cf6732a9dfd57e9a2d2629dfb12ea3f2bf8948987f91318d01e6f72a26</action>
-=======
-                <action type="download_by_url" sha256sum="dabe38cf6732a9dfd57e9a2d2629dfb12ea3f2bf8948987f91318d01e6f72a26">https://github.com/bgruening/download_store/raw/master/sqlite/sqlite-autoconf-3080300.tar.gz</action>
->>>>>>> 5eb47516
                 <action type="autoconf" />
                 <action type="set_environment">
                     <environment_variable name="PATH" action="prepend_to">$INSTALL_DIR/bin</environment_variable>
