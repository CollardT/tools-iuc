<tool_dependency>
    <package name="Qt" version="4.8">
        <install version="1.0">
            <actions>
<<<<<<< HEAD
                <action type="download_by_url" sha256="8b14dd91b52862e09b8e6a963507b74bc2580787d171feda197badfa7034032c">http://download.qt-project.org/official_releases/qt/4.8/4.8.6/qt-everywhere-opensource-src-4.8.6.tar.gz</action>
=======
                <action type="download_by_url">https://download.qt-project.org/official_releases/qt/4.8/4.8.6/qt-everywhere-opensource-src-4.8.6.tar.gz</action>
>>>>>>> 8eda935a
                <action type="shell_command">./configure -prefix $INSTALL_DIR -opensource -confirm-license -no-xinerama -no-xinput -no-xcursor -no-xvideo -no-opengl -no-sm -no-xkb -no-gui -no-cups -no-openvg -no-xrandr -no-xrender -nomake examples -nomake demos</action>
                <action type="shell_command">./bin/qmake -r QT_BUILD_PARTS="libs tools"</action>
                <action type="make_install" />
                <action type="set_environment">
                    <environment_variable name="PATH" action="prepend_to">$INSTALL_DIR/bin</environment_variable>
                    <environment_variable name="QT_ROOT_DIR" action="set_to">$INSTALL_DIR</environment_variable>
                    <environment_variable name="LD_LIBRARY_PATH" action="prepend_to">$INSTALL_DIR/lib/</environment_variable>
                    <environment_variable name="CPLUS_INCLUDE_PATH" action="prepend_to">$INSTALL_DIR/include</environment_variable>
                    <environment_variable name="C_INCLUDE_PATH" action="prepend_to">$INSTALL_DIR/include</environment_variable>
                    <environment_variable name="PKG_CONFIG_PATH" action="prepend_to">$INSTALL_DIR/lib/pkgconfig</environment_variable>
                </action>
            </actions>
        </install>
        <readme>
            Installing Qt libraries. A C++ compiler, usually g++, is requiered.
            http://qt-project.org/
        </readme>
    </package>
</tool_dependency><|MERGE_RESOLUTION|>--- conflicted
+++ resolved
@@ -2,11 +2,7 @@
     <package name="Qt" version="4.8">
         <install version="1.0">
             <actions>
-<<<<<<< HEAD
-                <action type="download_by_url" sha256="8b14dd91b52862e09b8e6a963507b74bc2580787d171feda197badfa7034032c">http://download.qt-project.org/official_releases/qt/4.8/4.8.6/qt-everywhere-opensource-src-4.8.6.tar.gz</action>
-=======
-                <action type="download_by_url">https://download.qt-project.org/official_releases/qt/4.8/4.8.6/qt-everywhere-opensource-src-4.8.6.tar.gz</action>
->>>>>>> 8eda935a
+                <action type="download_by_url" sha256="8b14dd91b52862e09b8e6a963507b74bc2580787d171feda197badfa7034032c">https://download.qt-project.org/official_releases/qt/4.8/4.8.6/qt-everywhere-opensource-src-4.8.6.tar.gz</action>
                 <action type="shell_command">./configure -prefix $INSTALL_DIR -opensource -confirm-license -no-xinerama -no-xinput -no-xcursor -no-xvideo -no-opengl -no-sm -no-xkb -no-gui -no-cups -no-openvg -no-xrandr -no-xrender -nomake examples -nomake demos</action>
                 <action type="shell_command">./bin/qmake -r QT_BUILD_PARTS="libs tools"</action>
                 <action type="make_install" />
