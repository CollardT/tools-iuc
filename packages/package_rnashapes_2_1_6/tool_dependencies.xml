--- conflicted
+++ resolved
@@ -5,13 +5,9 @@
             <actions_group>
                 <!-- Download the binaries for RNAshapes compatible with 32-bit OSX. -->
                 <actions os="darwin" architecture="i386">
-<<<<<<< HEAD
-                    <action type="download_by_url">https://github.com/bgruening/download_store/raw/master/RNAshapes/RNAshapes-2.1.6-osx.tar.gz</action>
-=======
                     <action type="download_by_url" sha256sum="a55854b1989d6646aa77fd88b50c1499e53fe739c640601f034830b56bad080e">
                         https://depot.galaxyproject.org/software/rnashapes/rnashapes_2.1.6_darwin_all.tar.gz
                     </action>
->>>>>>> 09872476
                     <action type="move_file">
                         <source>RNAshapes</source>
                         <destination>$INSTALL_DIR/bin/</destination>
@@ -19,13 +15,9 @@
                 </actions>
                 <!-- Download the binaries for RNAshapes compatible with 32-bit Linux (i386). -->
                 <actions os="linux" architecture="i386">
-<<<<<<< HEAD
-                    <action type="download_by_url">https://github.com/bgruening/download_store/raw/master/RNAshapes/RNAshapes-2.1.6-i386-linux.tar.gz</action>
-=======
                     <action type="download_by_url" sha256sum="ecf560c2ddf61893790dd25bfa1be3e51caf277b2a7a32cd3da234364fedd0fa">
                         https://depot.galaxyproject.org/software/rnashapes/rnashapes_2.1.6_linux_x32.tar.gz
                     </action>
->>>>>>> 09872476
                     <action type="move_file">
                         <source>RNAshapes</source>
                         <destination>$INSTALL_DIR/bin/</destination>
@@ -33,26 +25,18 @@
                 </actions>
                 <!-- Download the binaries for RNAshapes compatible with 32-bit Linux (i686). -->
                 <actions os="linux" architecture="i686">
-<<<<<<< HEAD
-                    <action type="download_by_url">https://github.com/bgruening/download_store/raw/master/RNAshapes/RNAshapes-2.1.6-i386-linux.tar.gz</action>
-=======
                     <action type="download_by_url" sha256sum="ecf560c2ddf61893790dd25bfa1be3e51caf277b2a7a32cd3da234364fedd0fa">
                         https://depot.galaxyproject.org/software/rnashapes/rnashapes_2.1.6_linux_x32.tar.gz
                     </action>
->>>>>>> 09872476
                     <action type="move_file">
                         <source>RNAshapes</source>
                         <destination>$INSTALL_DIR/bin/</destination>
                     </action>
                 </actions>
                 <actions>
-<<<<<<< HEAD
-                    <action type="download_by_url">https://github.com/bgruening/download_store/raw/master/RNAshapes/RNAshapes-2.1.6.tar.gz</action>
-=======
                     <action type="download_by_url" sha256sum="6923af49f931efa4f3ad2a05f87a8e5222b6f865d0347e5598de3661e73bb81b">
                         https://depot.galaxyproject.org/software/rnashapes/rnashapes_2.1.6_src_all.tar.gz
                     </action>
->>>>>>> 09872476
                     <action type="autoconf" />
                 </actions>
                 <action type="set_environment">
