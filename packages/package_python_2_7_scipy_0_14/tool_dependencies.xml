<?xml version="1.0"?>
<tool_dependency>
    <package name="atlas" version="3.10.2">
        <repository name="package_atlas_3_10" owner="iuc" prior_installation_required="True" />
    </package>
    <package name="numpy" version="1.9">
        <repository name="package_python_2_7_numpy_1_9" owner="iuc" prior_installation_required="True" />
    </package>
    <package name="python" version="2.7.10">
        <repository name="package_python_2_7_10" owner="iuc" prior_installation_required="True" />
    </package>
    <package name="scipy" version="0.14">
        <install version="1.0">
            <actions>
                <action type="setup_python_environment">
                   <repository name="package_python_2_7_10" owner="iuc">
                       <package name="python" version="2.7.10" />
                   </repository>
                    <repository name="package_atlas_3_10" owner="iuc">
                        <package name="atlas" version="3.10.2" />
                    </repository>
                    <repository name="package_python_2_7_numpy_1_9" owner="iuc">
                        <package name="numpy" version="1.9" />
                    </repository>
<<<<<<< HEAD
                    <!-- allow downloading and installing an Python package from https://pypi.org/ -->
                    <package md5sum="1bfedd3197b3e3f8cd131ae2c06a1bf5">https://pypi.python.org/packages/source/s/scipy/scipy-0.14.1.tar.gz</package>
=======
                    <package sha256sum="ab75f161107ee411c054abc35e28ec2d19bb5ec8437aaf6c32b80916568f7dad">
                        https://depot.galaxyproject.org/software/scipy/scipy_0.14.1_src_all.tar.gz
                    </package>
>>>>>>> 09872476
                </action>
                <action type="set_environment">
                    <environment_variable action="prepend_to" name="PYTHONPATH">$INSTALL_DIR</environment_variable>
                    <environment_variable action="prepend_to" name="PATH">$INSTALL_DIR/bin</environment_variable>
                    <environment_variable action="prepend_to" name="PYTHONPATH">$ENV[PYTHONPATH_NUMPY]</environment_variable>
                    <environment_variable action="prepend_to" name="PATH">$ENV[PATH_NUMPY]</environment_variable>
                    <environment_variable action="prepend_to" name="LD_LIBRARY_PATH">$ENV[ATLAS_LIB_DIR]</environment_variable>
                    <environment_variable action="prepend_to" name="LD_LIBRARY_PATH">$ENV[ATLAS_LIB_DIR]/atlas</environment_variable>
                    <environment_variable action="set_to" name="PYTHONPATH_SCIPY">$INSTALL_DIR</environment_variable>
                    <environment_variable action="set_to" name="PATH_SCIPY">$INSTALL_DIR/bin</environment_variable>
                    <environment_variable action="set_to" name="SCIPY_ROOT_DIR">$INSTALL_DIR</environment_variable>
                </action>
            </actions>
        </install>
        <readme>Compiling scipy requires a C and Fortran compiler (typically gcc and gfortran). The PYTHONPATH for scipy can be accessed through PYTHONPATH_SCIPY and the binaries with PATH_SCIPY.</readme>
    </package>
</tool_dependency><|MERGE_RESOLUTION|>--- conflicted
+++ resolved
@@ -22,14 +22,9 @@
                     <repository name="package_python_2_7_numpy_1_9" owner="iuc">
                         <package name="numpy" version="1.9" />
                     </repository>
-<<<<<<< HEAD
-                    <!-- allow downloading and installing an Python package from https://pypi.org/ -->
-                    <package md5sum="1bfedd3197b3e3f8cd131ae2c06a1bf5">https://pypi.python.org/packages/source/s/scipy/scipy-0.14.1.tar.gz</package>
-=======
                     <package sha256sum="ab75f161107ee411c054abc35e28ec2d19bb5ec8437aaf6c32b80916568f7dad">
                         https://depot.galaxyproject.org/software/scipy/scipy_0.14.1_src_all.tar.gz
                     </package>
->>>>>>> 09872476
                 </action>
                 <action type="set_environment">
                     <environment_variable action="prepend_to" name="PYTHONPATH">$INSTALL_DIR</environment_variable>
