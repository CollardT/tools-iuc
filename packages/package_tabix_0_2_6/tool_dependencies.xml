--- conflicted
+++ resolved
@@ -2,11 +2,7 @@
     <package name="tabix" version="0.2.6">
         <install version="1.0">
             <actions>
-<<<<<<< HEAD
-             <action type="download_by_url" sha256="818a4b8bbcb50878a8b1b9f71b4274d242ab46bf860c74676e98dec1d0248821">http://sourceforge.net/projects/samtools/files/tabix/tabix-0.2.6.tar.bz2</action>
-=======
-             <action type="download_by_url">https://sourceforge.net/projects/samtools/files/tabix/tabix-0.2.6.tar.bz2</action>
->>>>>>> 8eda935a
+             <action type="download_by_url" sha256="818a4b8bbcb50878a8b1b9f71b4274d242ab46bf860c74676e98dec1d0248821">https://sourceforge.net/projects/samtools/files/tabix/tabix-0.2.6.tar.bz2</action>
                 <action type="shell_command">make</action>
                 <action type="move_file">
                     <source>tabix</source>
