<tool_dependency>
    <package name="libcurl" version="7.35">
        <repository name="package_libcurl_7_35" owner="iuc" prior_installation_required="True" />
    </package>
    <package name="R" version="3.1.2">
        <repository name="package_r_3_1_2" owner="iuc" prior_installation_required="True" />
    </package>
    <package name="cummeRbund" version="2.8.2">
        <install version="1.0">
            <actions>
                <action type="setup_r_environment">
                    <repository name="package_libcurl_7_35" owner="iuc" prior_installation_required="True">
                        <package name="libcurl" version="7.35" />
                    </repository>
                    <repository name="package_r_3_1_2" owner="iuc">
                        <package name="R" version="3.1.2" />
                    </repository>
<<<<<<< HEAD
                    <package sha256sum="1c26535720f146fae8cc9ef6e190619967abf296706a5b5a1e8242cbbb5a4576">https://depot.galaxyproject.org/package/noarch/DBI_0.3.1.tar.gz</package>
                    <package sha256sum="9b731397b7166dd54941fb0d2eac6df60c7a483b2e790f7eb15b4d7b79c9d69c">https://depot.galaxyproject.org/package/noarch/bitops_1.0-6.tar.gz</package>
                    <package sha256sum="365c582a6da2ef22f8d1bcbbeafe8478ed31de17b0890f740a3e2960620f1382">https://depot.galaxyproject.org/package/noarch/RCurl_1.95-4.5.tar.gz</package>
                    <package sha256sum="947318e0e0d272bcd57244999d897d6f7b2624554fdf451f8c3c0461c8313159">https://depot.galaxyproject.org/package/noarch/XML_3.98-1.1.tar.gz</package>
                    <package sha256sum="8e0cfca19afbc61f40c6d86018cd723a7e00f16d0944c4637f07a18fb6d76121">https://depot.galaxyproject.org/package/noarch/RSQLite_1.0.0.tar.gz</package>
                    <package sha256sum="8862a0205699b4820c3a0945d2e69640f6519178b6cfbfb8c172da14bbc745be">https://depot.galaxyproject.org/package/noarch/digest_0.6.7.tar.gz</package>
                    <package sha256sum="0abeaeb109f4964f098e22a569a6f72cffb5aeed9d8e67db2ba6628c6a4a124c">https://depot.galaxyproject.org/package/noarch/Rcpp_0.11.3.tar.gz</package>
                    <package sha256sum="95393c61e7c066450ab76eb667e28e763c04a0afb9d6e4d3b397ba93efb04a38">https://depot.galaxyproject.org/package/noarch/plyr_1.8.1.tar.gz</package>
                    <package sha256sum="b08ba8e62e0ce05e7a4c07ba3ffa67719161db62438b04f14343f8928d74304d">https://depot.galaxyproject.org/package/noarch/gtable_0.1.2.tar.gz</package>
                    <package sha256sum="d0d941bfbf247879b3510c8ef3e35853b1fbe83ff3ce952e93d3f8244afcbb0e">https://depot.galaxyproject.org/package/noarch/proto_0.3-10.tar.gz</package>
                    <package sha256sum="c3fc9c71d060ad592d2cfc51c36ab2f8e5f8cf9a25dfe42c637447dd416b6737">https://depot.galaxyproject.org/package/noarch/stringr_0.6.2.tar.gz</package>
                    <package sha256sum="fbd49f75a5b0b7266378515af98db310cf6c772bf6e68bed01f38ee99b408042">https://depot.galaxyproject.org/package/noarch/reshape2_1.4.1.tar.gz</package>
                    <package sha256sum="f3e9781e84e114b7a88eb099825936cc5ae7276bbba5af94d35adb1b3ea2ccdd">https://depot.galaxyproject.org/package/noarch/RColorBrewer_1.1-2.tar.gz</package>
                    <package sha256sum="31151eaf36f70bdc1172da5ff5088ee51cc0a3db4ead59c7c38c25316d580dd1">https://depot.galaxyproject.org/package/noarch/dichromat_2.0-0.tar.gz</package>
                    <package sha256sum="0d8069eb48e91f6f6d6a9148f4e2dc5026cabead15dd15fc343eff9cf33f538f">https://depot.galaxyproject.org/package/noarch/labeling_0.3.tar.gz</package>
                    <package sha256sum="d09cda442d61c9f70631c5024013e67596a2da134ca722d30ab2494c199bfbde">https://depot.galaxyproject.org/package/noarch/colorspace_1.2-4.tar.gz</package>
                    <package sha256sum="84e787f58f626c52a1e3fc1201f724835dfa8023358bfed742e7001441f425ae">https://depot.galaxyproject.org/package/noarch/munsell_0.4.2.tar.gz</package>
                    <package sha256sum="5ba490c0a00909196b021336d636863c13b10ea8ea06a33b3701ae8862f4b921">https://depot.galaxyproject.org/package/noarch/scales_0.2.4.tar.gz</package>
                    <package sha256sum="e6effb8065f030903c760ee238c8890ce85e462fe3c12a5521a983fcd1ed198d">https://depot.galaxyproject.org/package/noarch/ggplot2_1.0.0.tar.gz</package>
                    <package sha256sum="6a14810aff8fb53e5d193a35c810c642a45e563610371b13c7afe0fa1ea27542">https://depot.galaxyproject.org/package/noarch/fastcluster_1.1.13.tar.gz</package>
                    <package sha256sum="95393c61e7c066450ab76eb667e28e763c04a0afb9d6e4d3b397ba93efb04a38">https://depot.galaxyproject.org/package/noarch/plyr_1.8.1.tar.gz</package>
                    <package sha256sum="f920baa2a0ef7082155c8b666851af0c77534af8b2ca0cd067e7d56fdf3ec501">https://depot.galaxyproject.org/package/noarch/getopt_1.20.0.tar.gz</package>
                    <package sha256sum="77d00d8f6a1c936329b46f3b8b0be79a165f8c5f1989497f942ecc53dcf6f2ef">https://depot.galaxyproject.org/package/noarch/rjson_0.2.15.tar.gz</package>
                    <package sha256sum="daae23af58e19bf6f80dfe0068b8ae705251b5aebc7ee2159193b1c4ec0f4039">https://depot.galaxyproject.org/package/noarch/findpython_1.0.1.tar.gz</package>
                    <package sha256sum="061dd0df56fa5b055641201cecdb207e7e6e3a9bacdae56800bf1bc1f86de80e">https://depot.galaxyproject.org/package/noarch/argparse_1.0.1.tar.gz</package>
                    <package sha256sum="3a69b35d0d56ec3fec35acab6187ebda3d836f6b08ae93246ec8f83c03c7e646">https://depot.galaxyproject.org/package/noarch/lattice_0.20-29.tar.gz</package>
                    <package sha256sum="0d1410f279d515a99c102824cc11ad2b024c86ee6af982cb45ea55739e06a09b">https://depot.galaxyproject.org/package/noarch/latticeExtra_0.6-26.tar.gz</package>
                    <package sha256sum="0f837be7b92ccc7e2ed6930f342cfaab0213d2df2b82052a4788c8a399bd9c04">https://depot.galaxyproject.org/package/noarch/checkmate_1.5.1.tar.gz</package>
                    <package sha256sum="a90e50e892be327a6a05ba9a61359b9fcfe5f661d89fc34b02aa59760bb988c0">https://depot.galaxyproject.org/package/noarch/BBmisc_1.8.tar.gz</package>
                    <package sha256sum="d70d1a9a01cf4a923b4f11e4374ffd887ad3ff964f35c6f9dc0f29c8d657f0ed">https://depot.galaxyproject.org/package/noarch/brew_1.0-6.tar.gz</package>
                    <package sha256sum="9fa037f5bff4ad3821ef1af4fe2986f2900cfa9a69d11f7a800a081cc359fb77">https://depot.galaxyproject.org/package/noarch/fail_1.2.tar.gz</package>
                    <package sha256sum="05fed8fde229fce48f5b9cd34f3bf92f2ca63d6038ba7cb9d37a2904e83e4b34">https://depot.galaxyproject.org/package/noarch/base64enc_0.1-2.tar.gz</package>
                    <package sha256sum="04feb08c6c763d9c58b2db24b1222febe01e28974eac4fe87670be6fb9bff17c">https://depot.galaxyproject.org/package/noarch/sendmailR_1.2-1.tar.gz</package>
                    <package sha256sum="97583c7ddeb43a5361a9b45eab8b47a166077521c6963507e0155820690e44a9">https://depot.galaxyproject.org/package/noarch/BatchJobs_1.5.tar.gz</package>
                    <package sha256sum="1bf74e5a5603b2b2d3deecb801ca1796e2b2c3f08c488c497725c5cb205798ff">https://depot.galaxyproject.org/package/noarch/iterators_1.0.7.tar.gz</package>
                    <package sha256sum="6cebda59bc9900998690eb073bc62799bd9e6e67d4fa22908df2d98ee6747334">https://depot.galaxyproject.org/package/noarch/codetools_0.2-9.tar.gz</package>
                    <package sha256sum="d4fd8f090029d9b9168ae415e6ab13ef017f06f1879488a2e0af4bcfd999ff24">https://depot.galaxyproject.org/package/noarch/foreach_1.4.2.tar.gz</package>
                    <package sha256sum="20a812a8620f610e5242402f6b3437287b26e3e4fb30e9b22d27884e7c65b2ab">https://depot.galaxyproject.org/package/noarch/Formula_1.1-2.tar.gz</package>
                    <package sha256sum="658d2c5825d62ac4d2be1631cfc848f1424d894948840f8b5406f0259f201ac6">https://depot.galaxyproject.org/package/noarch/survival_2.37-7.tar.gz</package>
                    <package sha256sum="3e2c3348a9657da2097e2fca18c7ebaebc44f3acd0491216bd5104edfd1e3e8f">https://depot.galaxyproject.org/package/noarch/acepack_1.3-3.3.tar.gz</package>
                    <package sha256sum="fe26b57a356832dc098be6edca0ffd1ad5766dee9b6a0989c113d4fee3a9255b">https://depot.galaxyproject.org/package/noarch/Hmisc_3.14-6.tar.gz</package>
                    <package sha256sum="1d5006429702315152e18553078505df0c5db151e39f27e658ae5fbb17316eb0">https://depot.galaxyproject.org/package/noarch/R.methodsS3_1.6.1.tar.gz</package>
                    <package sha256sum="d7a29f983705d2d9bc0a046d8d725c6e5ddaf0f6f4cd6dfa5e3d7cbf920d5f2a">https://depot.galaxyproject.org/package/noarch/matrixStats_0.12.2.tar.gz</package>
                    <package sha256sum="d451f2c72c46a7b5fa6dd252a207ba72f0a5a86d1bfc95408935f079efa85f77">https://depot.galaxyproject.org/package/noarch/BiocGenerics_0.12.1.tar.gz</package>
                    <package sha256sum="4944c5241897a0b1271da90d4a2d56fa13c24da50aa4508500f5cd06f57954d5">http://bioarchive.galaxyproject.org/S4Vectors_0.4.0.tar.gz</package>
                    <package sha256sum="6c26fcb89570f869fe476688d59e99f4c4eb8358a4f8a16d00f77ab04a9c3db9">https://depot.galaxyproject.org/package/noarch/IRanges_2.0.1.tar.gz</package>
                    <package sha256sum="459d8904e30999435f7dd2ce40fc9a1b076982f798a6d2fb752d0311a7bcbd4b">https://depot.galaxyproject.org/package/noarch/GenomeInfoDb_1.2.4.tar.gz</package>
                    <package sha256sum="9dd60b3ade8981ceb2d32b09d00fa297277fd64c41aa898003cc49c55bae7652">http://bioarchive.galaxyproject.org/XVector_0.6.0.tar.gz</package>
                    <package sha256sum="f7cb9304e22f05e61c8e2e395bfa791ef548ec209d0a9eb00129745f20677bd1">https://depot.galaxyproject.org/package/noarch/GenomicRanges_1.18.3.tar.gz</package>
                    <package sha256sum="4b8d7f156dd533e671d6b52ea9bd641aa9e4bc27552cdcea46492a979548ad5f">http://bioarchive.galaxyproject.org/zlibbioc_1.12.0.tar.gz</package>
                    <package sha256sum="b00af8f8eb1dbafa4e0ab25b571fa0a9484376c761b4de949eb6bbb7d41bd0cd">https://depot.galaxyproject.org/package/noarch/Biostrings_2.34.1.tar.gz</package>
                    <package sha256sum="c845acbc05ff87a12aec1162fe687dda1a043d3e2efa5c08902c006b1ef5f4a6">https://depot.galaxyproject.org/package/noarch/Rsamtools_1.18.2.tar.gz</package>
                    <package sha256sum="92cd14cda4a094e8f9421a3bbe7ad6709a462106bc04a8fd59f2574c2651533d">http://bioarchive.galaxyproject.org/BiocParallel_1.0.0.tar.gz</package>
                    <package sha256sum="7585cd13b5ae6c3dd918327803de4918dcc11cf6bea45df4e5051c492e49db2a">http://bioarchive.galaxyproject.org/Biobase_2.26.0.tar.gz</package>
                    <package sha256sum="214a293286af854001ce46b9d866ea5b3fbc4e6b8383be0952f63491e4f6171c">https://depot.galaxyproject.org/package/noarch/AnnotationDbi_1.28.1.tar.gz</package>
                    <package sha256sum="b309c360f6a65204e71dce65aa0c40af8b0334a5ccefe3b0a16ce438a8ebe41f">http://bioarchive.galaxyproject.org/biomaRt_2.22.0.tar.gz</package>
                    <package sha256sum="eea049da0427d04a65c0a8b41a41ad1fc679a174e94b0879d5035d676e6ae3f0">https://depot.galaxyproject.org/package/noarch/GenomicAlignments_1.2.1.tar.gz</package>
                    <package sha256sum="c0284805d84f83f6189dc5a58461ea9ace8ec43dc301b0b317f4c3b493bf8bdb">https://depot.galaxyproject.org/package/noarch/rtracklayer_1.26.2.tar.gz</package>
                    <package sha256sum="fab6bf44f61353d3fdd26779768a049b22b3120e5ef53de08d9b2ffcb9eb4278">https://bioarchive.galaxyproject.org/BSgenome_1.34.0.tar.gz</package>
                    <package sha256sum="9d9b3108b0db6e5e17b7b4cef1bca238d2124064506bcca7879e1dd53edaeeeb">https://depot.galaxyproject.org/package/noarch/GenomicFeatures_1.18.3.tar.gz</package>
                    <package sha256sum="7aa547964f6491c17bd8bda1d7fb0afebb6e7918d67571d7785974793b6ae4a5">https://depot.galaxyproject.org/package/noarch/VariantAnnotation_1.12.7.tar.gz</package>
                    <package sha256sum="ca7996e5d618a7aa40c85831cde582ca7d3766bba80b6982be97b1ee11206dec">https://depot.galaxyproject.org/package/noarch/biovizBase_1.14.1.tar.gz</package>
                    <package sha256sum="c64a80d616a65aaec94e7edf6ccac56b13faf33984eace087e1992c3f1a70013">https://depot.galaxyproject.org/package/noarch/Gviz_1.10.3.tar.gz</package>
                    <package sha256sum="e29029ae9a9e12134475c85451eba8f0b45b214606ce241486bd14cb1660849b">https://depot.galaxyproject.org/package/noarch/cummeRbund_2.8.2.tar.gz</package>
=======
                    <package>https://depot.galaxyproject.org/package/noarch/DBI_0.3.1.tar.gz</package>
                    <package>https://depot.galaxyproject.org/package/noarch/bitops_1.0-6.tar.gz</package>
                    <package>https://depot.galaxyproject.org/package/noarch/RCurl_1.95-4.5.tar.gz</package>
                    <package>https://depot.galaxyproject.org/package/noarch/XML_3.98-1.1.tar.gz</package>
                    <package>https://depot.galaxyproject.org/package/noarch/RSQLite_1.0.0.tar.gz</package>
                    <package>https://depot.galaxyproject.org/package/noarch/digest_0.6.7.tar.gz</package>
                    <package>https://depot.galaxyproject.org/package/noarch/Rcpp_0.11.3.tar.gz</package>
                    <package>https://depot.galaxyproject.org/package/noarch/plyr_1.8.1.tar.gz</package>
                    <package>https://depot.galaxyproject.org/package/noarch/gtable_0.1.2.tar.gz</package>
                    <package>https://depot.galaxyproject.org/package/noarch/proto_0.3-10.tar.gz</package>
                    <package>https://depot.galaxyproject.org/package/noarch/stringr_0.6.2.tar.gz</package>
                    <package>https://depot.galaxyproject.org/package/noarch/reshape2_1.4.1.tar.gz</package>
                    <package>https://depot.galaxyproject.org/package/noarch/RColorBrewer_1.1-2.tar.gz</package>
                    <package>https://depot.galaxyproject.org/package/noarch/dichromat_2.0-0.tar.gz</package>
                    <package>https://depot.galaxyproject.org/package/noarch/labeling_0.3.tar.gz</package>
                    <package>https://depot.galaxyproject.org/package/noarch/colorspace_1.2-4.tar.gz</package>
                    <package>https://depot.galaxyproject.org/package/noarch/munsell_0.4.2.tar.gz</package>
                    <package>https://depot.galaxyproject.org/package/noarch/scales_0.2.4.tar.gz</package>
                    <package>https://depot.galaxyproject.org/package/noarch/ggplot2_1.0.0.tar.gz</package>
                    <package>https://depot.galaxyproject.org/package/noarch/fastcluster_1.1.13.tar.gz</package>
                    <package>https://depot.galaxyproject.org/package/noarch/plyr_1.8.1.tar.gz</package>
                    <package>https://depot.galaxyproject.org/package/noarch/getopt_1.20.0.tar.gz</package>
                    <package>https://depot.galaxyproject.org/package/noarch/rjson_0.2.15.tar.gz</package>
                    <package>https://depot.galaxyproject.org/package/noarch/findpython_1.0.1.tar.gz</package>
                    <package>https://depot.galaxyproject.org/package/noarch/argparse_1.0.1.tar.gz</package>
                    <package>https://depot.galaxyproject.org/package/noarch/lattice_0.20-29.tar.gz</package>
                    <package>https://depot.galaxyproject.org/package/noarch/latticeExtra_0.6-26.tar.gz</package>
                    <package>https://depot.galaxyproject.org/package/noarch/checkmate_1.5.1.tar.gz</package>
                    <package>https://depot.galaxyproject.org/package/noarch/BBmisc_1.8.tar.gz</package>
                    <package>https://depot.galaxyproject.org/package/noarch/brew_1.0-6.tar.gz</package>
                    <package>https://depot.galaxyproject.org/package/noarch/fail_1.2.tar.gz</package>
                    <package>https://depot.galaxyproject.org/package/noarch/base64enc_0.1-2.tar.gz</package>
                    <package>https://depot.galaxyproject.org/package/noarch/sendmailR_1.2-1.tar.gz</package>
                    <package>https://depot.galaxyproject.org/package/noarch/BatchJobs_1.5.tar.gz</package>
                    <package>https://depot.galaxyproject.org/package/noarch/iterators_1.0.7.tar.gz</package>
                    <package>https://depot.galaxyproject.org/package/noarch/codetools_0.2-9.tar.gz</package>
                    <package>https://depot.galaxyproject.org/package/noarch/foreach_1.4.2.tar.gz</package>
                    <package>https://depot.galaxyproject.org/package/noarch/Formula_1.1-2.tar.gz</package>
                    <package>https://depot.galaxyproject.org/package/noarch/survival_2.37-7.tar.gz</package>
                    <package>https://depot.galaxyproject.org/package/noarch/acepack_1.3-3.3.tar.gz</package>
                    <package>https://depot.galaxyproject.org/package/noarch/Hmisc_3.14-6.tar.gz</package>
                    <package>https://depot.galaxyproject.org/package/noarch/R.methodsS3_1.6.1.tar.gz</package>
                    <package>https://depot.galaxyproject.org/package/noarch/matrixStats_0.12.2.tar.gz</package>
                    <package>https://depot.galaxyproject.org/package/noarch/BiocGenerics_0.12.1.tar.gz</package>
                    <package>https://bioarchive.galaxyproject.org/S4Vectors_0.4.0.tar.gz</package>
                    <package>https://depot.galaxyproject.org/package/noarch/IRanges_2.0.1.tar.gz</package>
                    <package>https://depot.galaxyproject.org/package/noarch/GenomeInfoDb_1.2.4.tar.gz</package>
                    <package>https://bioarchive.galaxyproject.org/XVector_0.6.0.tar.gz</package>
                    <package>https://depot.galaxyproject.org/package/noarch/GenomicRanges_1.18.3.tar.gz</package>
                    <package>https://bioarchive.galaxyproject.org/zlibbioc_1.12.0.tar.gz</package>
                    <package>https://depot.galaxyproject.org/package/noarch/Biostrings_2.34.1.tar.gz</package>
                    <package>https://depot.galaxyproject.org/package/noarch/Rsamtools_1.18.2.tar.gz</package>
                    <package>https://bioarchive.galaxyproject.org/BiocParallel_1.0.0.tar.gz</package>
                    <package>https://bioarchive.galaxyproject.org/Biobase_2.26.0.tar.gz</package>
                    <package>https://depot.galaxyproject.org/package/noarch/AnnotationDbi_1.28.1.tar.gz</package>
                    <package>https://bioarchive.galaxyproject.org/biomaRt_2.22.0.tar.gz</package>
                    <package>https://depot.galaxyproject.org/package/noarch/GenomicAlignments_1.2.1.tar.gz</package>
                    <package>https://depot.galaxyproject.org/package/noarch/rtracklayer_1.26.2.tar.gz</package>
                    <package>https://bioarchive.galaxyproject.org/BSgenome_1.34.0.tar.gz</package>
                    <package>https://depot.galaxyproject.org/package/noarch/GenomicFeatures_1.18.3.tar.gz</package>
                    <package>https://depot.galaxyproject.org/package/noarch/VariantAnnotation_1.12.7.tar.gz</package>
                    <package>https://depot.galaxyproject.org/package/noarch/biovizBase_1.14.1.tar.gz</package>
                    <package>https://depot.galaxyproject.org/package/noarch/Gviz_1.10.3.tar.gz</package>
                    <package>https://depot.galaxyproject.org/package/noarch/cummeRbund_2.8.2.tar.gz</package>
>>>>>>> 8eda935a
                </action>
            </actions>
        </install>
        <readme>
        </readme>
    </package>
</tool_dependency><|MERGE_RESOLUTION|>--- conflicted
+++ resolved
@@ -15,7 +15,6 @@
                     <repository name="package_r_3_1_2" owner="iuc">
                         <package name="R" version="3.1.2" />
                     </repository>
-<<<<<<< HEAD
                     <package sha256sum="1c26535720f146fae8cc9ef6e190619967abf296706a5b5a1e8242cbbb5a4576">https://depot.galaxyproject.org/package/noarch/DBI_0.3.1.tar.gz</package>
                     <package sha256sum="9b731397b7166dd54941fb0d2eac6df60c7a483b2e790f7eb15b4d7b79c9d69c">https://depot.galaxyproject.org/package/noarch/bitops_1.0-6.tar.gz</package>
                     <package sha256sum="365c582a6da2ef22f8d1bcbbeafe8478ed31de17b0890f740a3e2960620f1382">https://depot.galaxyproject.org/package/noarch/RCurl_1.95-4.5.tar.gz</package>
@@ -60,18 +59,18 @@
                     <package sha256sum="1d5006429702315152e18553078505df0c5db151e39f27e658ae5fbb17316eb0">https://depot.galaxyproject.org/package/noarch/R.methodsS3_1.6.1.tar.gz</package>
                     <package sha256sum="d7a29f983705d2d9bc0a046d8d725c6e5ddaf0f6f4cd6dfa5e3d7cbf920d5f2a">https://depot.galaxyproject.org/package/noarch/matrixStats_0.12.2.tar.gz</package>
                     <package sha256sum="d451f2c72c46a7b5fa6dd252a207ba72f0a5a86d1bfc95408935f079efa85f77">https://depot.galaxyproject.org/package/noarch/BiocGenerics_0.12.1.tar.gz</package>
-                    <package sha256sum="4944c5241897a0b1271da90d4a2d56fa13c24da50aa4508500f5cd06f57954d5">http://bioarchive.galaxyproject.org/S4Vectors_0.4.0.tar.gz</package>
+                    <package sha256sum="4944c5241897a0b1271da90d4a2d56fa13c24da50aa4508500f5cd06f57954d5">https://bioarchive.galaxyproject.org/S4Vectors_0.4.0.tar.gz</package>
                     <package sha256sum="6c26fcb89570f869fe476688d59e99f4c4eb8358a4f8a16d00f77ab04a9c3db9">https://depot.galaxyproject.org/package/noarch/IRanges_2.0.1.tar.gz</package>
                     <package sha256sum="459d8904e30999435f7dd2ce40fc9a1b076982f798a6d2fb752d0311a7bcbd4b">https://depot.galaxyproject.org/package/noarch/GenomeInfoDb_1.2.4.tar.gz</package>
-                    <package sha256sum="9dd60b3ade8981ceb2d32b09d00fa297277fd64c41aa898003cc49c55bae7652">http://bioarchive.galaxyproject.org/XVector_0.6.0.tar.gz</package>
+                    <package sha256sum="9dd60b3ade8981ceb2d32b09d00fa297277fd64c41aa898003cc49c55bae7652">https://bioarchive.galaxyproject.org/XVector_0.6.0.tar.gz</package>
                     <package sha256sum="f7cb9304e22f05e61c8e2e395bfa791ef548ec209d0a9eb00129745f20677bd1">https://depot.galaxyproject.org/package/noarch/GenomicRanges_1.18.3.tar.gz</package>
-                    <package sha256sum="4b8d7f156dd533e671d6b52ea9bd641aa9e4bc27552cdcea46492a979548ad5f">http://bioarchive.galaxyproject.org/zlibbioc_1.12.0.tar.gz</package>
+                    <package sha256sum="4b8d7f156dd533e671d6b52ea9bd641aa9e4bc27552cdcea46492a979548ad5f">https://bioarchive.galaxyproject.org/zlibbioc_1.12.0.tar.gz</package>
                     <package sha256sum="b00af8f8eb1dbafa4e0ab25b571fa0a9484376c761b4de949eb6bbb7d41bd0cd">https://depot.galaxyproject.org/package/noarch/Biostrings_2.34.1.tar.gz</package>
                     <package sha256sum="c845acbc05ff87a12aec1162fe687dda1a043d3e2efa5c08902c006b1ef5f4a6">https://depot.galaxyproject.org/package/noarch/Rsamtools_1.18.2.tar.gz</package>
-                    <package sha256sum="92cd14cda4a094e8f9421a3bbe7ad6709a462106bc04a8fd59f2574c2651533d">http://bioarchive.galaxyproject.org/BiocParallel_1.0.0.tar.gz</package>
-                    <package sha256sum="7585cd13b5ae6c3dd918327803de4918dcc11cf6bea45df4e5051c492e49db2a">http://bioarchive.galaxyproject.org/Biobase_2.26.0.tar.gz</package>
+                    <package sha256sum="92cd14cda4a094e8f9421a3bbe7ad6709a462106bc04a8fd59f2574c2651533d">https://bioarchive.galaxyproject.org/BiocParallel_1.0.0.tar.gz</package>
+                    <package sha256sum="7585cd13b5ae6c3dd918327803de4918dcc11cf6bea45df4e5051c492e49db2a">https://bioarchive.galaxyproject.org/Biobase_2.26.0.tar.gz</package>
                     <package sha256sum="214a293286af854001ce46b9d866ea5b3fbc4e6b8383be0952f63491e4f6171c">https://depot.galaxyproject.org/package/noarch/AnnotationDbi_1.28.1.tar.gz</package>
-                    <package sha256sum="b309c360f6a65204e71dce65aa0c40af8b0334a5ccefe3b0a16ce438a8ebe41f">http://bioarchive.galaxyproject.org/biomaRt_2.22.0.tar.gz</package>
+                    <package sha256sum="b309c360f6a65204e71dce65aa0c40af8b0334a5ccefe3b0a16ce438a8ebe41f">https://bioarchive.galaxyproject.org/biomaRt_2.22.0.tar.gz</package>
                     <package sha256sum="eea049da0427d04a65c0a8b41a41ad1fc679a174e94b0879d5035d676e6ae3f0">https://depot.galaxyproject.org/package/noarch/GenomicAlignments_1.2.1.tar.gz</package>
                     <package sha256sum="c0284805d84f83f6189dc5a58461ea9ace8ec43dc301b0b317f4c3b493bf8bdb">https://depot.galaxyproject.org/package/noarch/rtracklayer_1.26.2.tar.gz</package>
                     <package sha256sum="fab6bf44f61353d3fdd26779768a049b22b3120e5ef53de08d9b2ffcb9eb4278">https://bioarchive.galaxyproject.org/BSgenome_1.34.0.tar.gz</package>
@@ -80,72 +79,6 @@
                     <package sha256sum="ca7996e5d618a7aa40c85831cde582ca7d3766bba80b6982be97b1ee11206dec">https://depot.galaxyproject.org/package/noarch/biovizBase_1.14.1.tar.gz</package>
                     <package sha256sum="c64a80d616a65aaec94e7edf6ccac56b13faf33984eace087e1992c3f1a70013">https://depot.galaxyproject.org/package/noarch/Gviz_1.10.3.tar.gz</package>
                     <package sha256sum="e29029ae9a9e12134475c85451eba8f0b45b214606ce241486bd14cb1660849b">https://depot.galaxyproject.org/package/noarch/cummeRbund_2.8.2.tar.gz</package>
-=======
-                    <package>https://depot.galaxyproject.org/package/noarch/DBI_0.3.1.tar.gz</package>
-                    <package>https://depot.galaxyproject.org/package/noarch/bitops_1.0-6.tar.gz</package>
-                    <package>https://depot.galaxyproject.org/package/noarch/RCurl_1.95-4.5.tar.gz</package>
-                    <package>https://depot.galaxyproject.org/package/noarch/XML_3.98-1.1.tar.gz</package>
-                    <package>https://depot.galaxyproject.org/package/noarch/RSQLite_1.0.0.tar.gz</package>
-                    <package>https://depot.galaxyproject.org/package/noarch/digest_0.6.7.tar.gz</package>
-                    <package>https://depot.galaxyproject.org/package/noarch/Rcpp_0.11.3.tar.gz</package>
-                    <package>https://depot.galaxyproject.org/package/noarch/plyr_1.8.1.tar.gz</package>
-                    <package>https://depot.galaxyproject.org/package/noarch/gtable_0.1.2.tar.gz</package>
-                    <package>https://depot.galaxyproject.org/package/noarch/proto_0.3-10.tar.gz</package>
-                    <package>https://depot.galaxyproject.org/package/noarch/stringr_0.6.2.tar.gz</package>
-                    <package>https://depot.galaxyproject.org/package/noarch/reshape2_1.4.1.tar.gz</package>
-                    <package>https://depot.galaxyproject.org/package/noarch/RColorBrewer_1.1-2.tar.gz</package>
-                    <package>https://depot.galaxyproject.org/package/noarch/dichromat_2.0-0.tar.gz</package>
-                    <package>https://depot.galaxyproject.org/package/noarch/labeling_0.3.tar.gz</package>
-                    <package>https://depot.galaxyproject.org/package/noarch/colorspace_1.2-4.tar.gz</package>
-                    <package>https://depot.galaxyproject.org/package/noarch/munsell_0.4.2.tar.gz</package>
-                    <package>https://depot.galaxyproject.org/package/noarch/scales_0.2.4.tar.gz</package>
-                    <package>https://depot.galaxyproject.org/package/noarch/ggplot2_1.0.0.tar.gz</package>
-                    <package>https://depot.galaxyproject.org/package/noarch/fastcluster_1.1.13.tar.gz</package>
-                    <package>https://depot.galaxyproject.org/package/noarch/plyr_1.8.1.tar.gz</package>
-                    <package>https://depot.galaxyproject.org/package/noarch/getopt_1.20.0.tar.gz</package>
-                    <package>https://depot.galaxyproject.org/package/noarch/rjson_0.2.15.tar.gz</package>
-                    <package>https://depot.galaxyproject.org/package/noarch/findpython_1.0.1.tar.gz</package>
-                    <package>https://depot.galaxyproject.org/package/noarch/argparse_1.0.1.tar.gz</package>
-                    <package>https://depot.galaxyproject.org/package/noarch/lattice_0.20-29.tar.gz</package>
-                    <package>https://depot.galaxyproject.org/package/noarch/latticeExtra_0.6-26.tar.gz</package>
-                    <package>https://depot.galaxyproject.org/package/noarch/checkmate_1.5.1.tar.gz</package>
-                    <package>https://depot.galaxyproject.org/package/noarch/BBmisc_1.8.tar.gz</package>
-                    <package>https://depot.galaxyproject.org/package/noarch/brew_1.0-6.tar.gz</package>
-                    <package>https://depot.galaxyproject.org/package/noarch/fail_1.2.tar.gz</package>
-                    <package>https://depot.galaxyproject.org/package/noarch/base64enc_0.1-2.tar.gz</package>
-                    <package>https://depot.galaxyproject.org/package/noarch/sendmailR_1.2-1.tar.gz</package>
-                    <package>https://depot.galaxyproject.org/package/noarch/BatchJobs_1.5.tar.gz</package>
-                    <package>https://depot.galaxyproject.org/package/noarch/iterators_1.0.7.tar.gz</package>
-                    <package>https://depot.galaxyproject.org/package/noarch/codetools_0.2-9.tar.gz</package>
-                    <package>https://depot.galaxyproject.org/package/noarch/foreach_1.4.2.tar.gz</package>
-                    <package>https://depot.galaxyproject.org/package/noarch/Formula_1.1-2.tar.gz</package>
-                    <package>https://depot.galaxyproject.org/package/noarch/survival_2.37-7.tar.gz</package>
-                    <package>https://depot.galaxyproject.org/package/noarch/acepack_1.3-3.3.tar.gz</package>
-                    <package>https://depot.galaxyproject.org/package/noarch/Hmisc_3.14-6.tar.gz</package>
-                    <package>https://depot.galaxyproject.org/package/noarch/R.methodsS3_1.6.1.tar.gz</package>
-                    <package>https://depot.galaxyproject.org/package/noarch/matrixStats_0.12.2.tar.gz</package>
-                    <package>https://depot.galaxyproject.org/package/noarch/BiocGenerics_0.12.1.tar.gz</package>
-                    <package>https://bioarchive.galaxyproject.org/S4Vectors_0.4.0.tar.gz</package>
-                    <package>https://depot.galaxyproject.org/package/noarch/IRanges_2.0.1.tar.gz</package>
-                    <package>https://depot.galaxyproject.org/package/noarch/GenomeInfoDb_1.2.4.tar.gz</package>
-                    <package>https://bioarchive.galaxyproject.org/XVector_0.6.0.tar.gz</package>
-                    <package>https://depot.galaxyproject.org/package/noarch/GenomicRanges_1.18.3.tar.gz</package>
-                    <package>https://bioarchive.galaxyproject.org/zlibbioc_1.12.0.tar.gz</package>
-                    <package>https://depot.galaxyproject.org/package/noarch/Biostrings_2.34.1.tar.gz</package>
-                    <package>https://depot.galaxyproject.org/package/noarch/Rsamtools_1.18.2.tar.gz</package>
-                    <package>https://bioarchive.galaxyproject.org/BiocParallel_1.0.0.tar.gz</package>
-                    <package>https://bioarchive.galaxyproject.org/Biobase_2.26.0.tar.gz</package>
-                    <package>https://depot.galaxyproject.org/package/noarch/AnnotationDbi_1.28.1.tar.gz</package>
-                    <package>https://bioarchive.galaxyproject.org/biomaRt_2.22.0.tar.gz</package>
-                    <package>https://depot.galaxyproject.org/package/noarch/GenomicAlignments_1.2.1.tar.gz</package>
-                    <package>https://depot.galaxyproject.org/package/noarch/rtracklayer_1.26.2.tar.gz</package>
-                    <package>https://bioarchive.galaxyproject.org/BSgenome_1.34.0.tar.gz</package>
-                    <package>https://depot.galaxyproject.org/package/noarch/GenomicFeatures_1.18.3.tar.gz</package>
-                    <package>https://depot.galaxyproject.org/package/noarch/VariantAnnotation_1.12.7.tar.gz</package>
-                    <package>https://depot.galaxyproject.org/package/noarch/biovizBase_1.14.1.tar.gz</package>
-                    <package>https://depot.galaxyproject.org/package/noarch/Gviz_1.10.3.tar.gz</package>
-                    <package>https://depot.galaxyproject.org/package/noarch/cummeRbund_2.8.2.tar.gz</package>
->>>>>>> 8eda935a
                 </action>
             </actions>
         </install>
