<tool id="macs2_callpeak" name="MACS2 callpeak" version="@VERSION_STRING@.0">
    <description>Call peaks from alignment results</description>
    <macros>
        <import>macs2_macros.xml</import>
    </macros>
    <expand macro="requirements">
        <requirement type="package" version="3.1.2">R</requirement>
        <requirement type="set_environment">MACS2_SCRIPT_PATH</requirement>
    </expand>
    <expand macro="stdio" />
    <expand macro="version_command" />
    <command>
        #set $temp_stderr = 'macs2_stderr'
        (macs2 callpeak

            --name "MACS2"
            -t ${ ' '.join( map( lambda x:'"%s"' % ( x ), $input_treatment_file ) ) }

            #if str( $input_control_file ) != 'None':
                -c ${ ' '.join( map( lambda x:'"%s"' % ( x ), $input_control_file ) ) }
            #end if

        #for $ifile in $input_treatment_file:
            #if $ifile.ext.upper() == 'BAM' and $bampe:
                --format BAMPE
            #else
                --format='$ifile.ext.upper()'
            #end if
        #end for

        @effective_genome_size@

        --bw='$band_width'

        ## advanced options
        #if $advanced_options.advanced_options_selector == 'on':
            $advanced_options.nolambda
            $advanced_options.to_large
            --ratio $advanced_options.ratio
            --slocal $advanced_options.slocal
            --llocal $advanced_options.llocal
            #if $advanced_options.broad_options.broad_options_selector == 'broad':
                --broad
                --broad-cutoff='${ advanced_options.broad_options.broad_cutoff }'
            #else:
                $advanced_options.broad_options.call_summits
            #end if

            #if str( $advanced_options.keep_dup_options.keep_dup_options_selector ) == "user":
                --keep-dup "${ advanced_options.keep_dup_options.user_keepdup }"
            #else
                --keep-dup "${ advanced_options.keep_dup_options.keep_dup_options_selector }"
            #end if

        #end if

        ## With --bdg two additional output files will be generated.
        #if 'bdg' in str($outputs).split(','):
            --bdg
        #end if

        ## cutoff selection
        #if str( $cutoff_options.cutoff_options_selector ) == 'qvalue':
            --qvalue "${ cutoff_options.qvalue }"
        #elif str( $cutoff_options.cutoff_options_selector ) == 'pvalue':
            #if str($cutoff_options.pvalue).strip() != '':
                --pvalue "${ cutoff_options.pvalue }"
            #end if
        #else:
            --foldenrichment "${ cutoff_options.foldenrichment }"
        #end if

        ## model options
        #if $nomodel_type.nomodel_type_selector == 'nomodel':
            --nomodel
            ##--shiftsize '$nomodel_type.shiftsize'
            --extsize '${ nomodel_type.extsize }'
        #end if

        2> $temp_stderr)
        #if 'peaks_tabular' in str($outputs).split(','):
            &amp;&amp;
            cp MACS2_peaks.xls "${ output_tabular }"
        #end if

        ## run R to create pdf from model script
        #if $nomodel_type.nomodel_type_selector == 'create_model' and 'pdf' in str($outputs).split(','):
            &amp;&amp;
            Rscript MACS2_model.r > MACS2_model.r.log
        #end if

        #if 'html' in str($outputs).split(','):
            ## if output files exists, move them to the files_path and create a html result page linking to them
            &amp;&amp;
            (
            count=`ls -1 MACS2* 2>/dev/null | wc -l`;
            if [ \$count != 0 ];
            then
                mkdir "${ output_extra_files.files_path }";
                cp MACS2* "${ output_extra_files.files_path }";
                python "\$MACS2_SCRIPT_PATH/dir2html.py" "${ output_extra_files.files_path }" $temp_stderr > "${ output_extra_files }";
            fi;
            )
        #end if
        ;
        exit_code_for_galaxy=\$?;
        cat $temp_stderr 2&gt;&amp;1;
        (exit \$exit_code_for_galaxy)
    </command>
    <inputs>
        <param name="input_treatment_file" type="data" format="bam,sam,bed" multiple="True" label="ChIP-Seq Treatment File" />
        <param name="input_control_file" type="data" format="bam,sam,bed" multiple="True" optional="True" label="ChIP-Seq Control File" />

        <param name="bampe" type="boolean" truevalue="--format BAMPE" falsevalue="" checked="False" label="Are your inputs Paired-end BAM files?"
            help="The 'Build model step' will be ignored and the real fragments will be used for each template defined by leftmost and rightmost mapping positions. (--format BAMPE)"/>

        <expand macro="conditional_effective_genome_size" />
        <expand macro="band_width" />

        <conditional name="cutoff_options">
            <param name="cutoff_options_selector" type="select" label="Peak detection based on" help="default uses q-value">
                <option value="qvalue" selected="true">q-value</option>
                <option value="pvalue">p-value</option>
                <option value="foldenrichment">foldenrichment</option>
            </param>
            <when value="pvalue">
                <param name="pvalue" type="float" value="" label="p-value cutoff for peak detection"
                    help="default: not set (--pvalue)"/>
            </when>
            <when value="qvalue">
                <param name="qvalue" type="float" value="0.05" label="Minimum FDR (q-value) cutoff for peak detection"
                    help="default: 0.05 (--qvalue)"/>
            </when>
            <when value="foldenrichment">
                <param name="foldenrichment" value="" type="integer" label="Foldenrichment cutoff for peak detection"
                    help="(--foldenrichment)"/>
            </when>
        </conditional>

        <conditional name="nomodel_type">
            <param name="nomodel_type_selector" type="select" label="Build Model">
                <option value="nomodel">Do not build the shifting model (--nomodel)</option>
                <option value="create_model" selected="true">Build the shifting model</option>
            </param>
            <when value="create_model"/>
            <when value="nomodel">
                <!--<param name="shiftsize" type="integer" label="Arbitrary shift size in bp" value="100" help="(shiftsize)"/>-->
                <param name="extsize" type="integer" value="100" label="The arbitrary extension size in bp"
                    help="MACS will use this value as fragment size to extend each read towards 3' end, then pile them up. It's exactly twice the number of legacy shiftsize. In previous language, each read is moved 3' direction to middle of fragment by 1/2 d, then extended to both direction with 1/2 d. This is equivalent to say each read is extended towards 3' into a d size fragment. DEFAULT: 200 (--extsize)"/>
            </when>
        </conditional>

        <param name="outputs" type="select" display="checkboxes" multiple="True" label="Outputs" help="PDF only created when model is build">
<<<<<<< HEAD
            <option value="peaks_bed" selected="True">Peaks as BED file</option>
=======
            <option value="peaks_tabular" selected="True">Peaks as tabular file</option>
>>>>>>> 09872476
            <!--<option value="narrow">narrow Peaks</option>-->
            <option value="summits" selected="true">summits</option>
            <option value="bdg" selected="true">Scores in bedGraph files (--bdg)</option>
            <option value="html">Summary page (html)</option>
            <option value="pdf">Plot in PDF</option>
            <validator type="no_options" message="Please select at least one output file." />
        </param>

        <conditional name="advanced_options">
            <param name="advanced_options_selector" type="select" label="Advanced options">
                <option value="off" selected="true">Hide advanced options</option>
                <option value="on">Display advanced options</option>
            </param>
            <when value="on">
                <param name="to_large" type="boolean" truevalue="--to-large" falsevalue="" checked="False"
                    label="When set, scale the small sample up to the bigger sample"
                    help="By default, the bigger dataset will be scaled down towards the smaller dataset, which will lead to smaller p/qvalues and more specific results. Keep in mind that scaling down will bring down background noise more. (--to-large)"/>
                <param name="nolambda" type="boolean" truevalue="--nolambda" falsevalue="" checked="False"
                    label="Use fixed background lambda as local lambda for every peak region" help="up to 9X more time consuming (--nolambda)"/>
                <param name="ratio" type="float" value="1.0"
                    label="When set, use a custom scaling ratio of ChIP/control (e.g. calculated using NCIS) for linear scaling"
                    help="(--ratio)"/>
                <param name="slocal" value="1000" type="integer" label="The small nearby region in basepairs to calculate dynamic lambda"
                    help="This is used to capture the bias near the peak summit region. Invalid if there is no control data. If you set this to 0, MACS will skip slocal lambda calculation. *Note* that MACS will always perform a d-size local lambda calculation. The final local bias should be the maximum of the lambda value from d, slocal, and llocal size windows. (--slocal)"/>
                <param name="llocal" value="10000" type="integer" label="The large nearby region in basepairs to calculate dynamic lambda"
                    help="This is used to capture the surround bias. If you set this to 0, MACS will skip llocal lambda calculation. *Note* that MACS will always perform a d-size local lambda calculation. The final local bias should be the maximum of the lambda value from d, slocal, and llocal size windows. (--llocal)"/>
                <conditional name="broad_options">
                    <param name="broad_options_selector" type="select"
                        label="Composite broad regions" help="by putting nearby highly enriched regions into a broad region with loose cutoff (--broad)">
                        <option value="nobroad" selected="true">No broad regions</option>
                        <option value="broad">broad regions</option>
                    </param>
                    <when value="broad">
                        <param name="broad_cutoff" type="float" label="Cutoff for broad region" value="0.1"
                            help="value is either p-value or q-value as specified above (--broad-cutoff)"/>
                    </when>
                    <when value="nobroad">
                        <param name="call_summits" type="boolean" truevalue="--call-summits" falsevalue="" checked="False"
                            label="Use a more sophisticated signal processing approach to find subpeak summits in each enriched peak region"
                            help="(--call-summits)"/>
                    </when>
                </conditional>
                <expand macro="keep_duplicates" />
            </when>
            <when value="off" />
        </conditional>
    </inputs>
    <outputs>
        <!--callpeaks output-->
        <data name="output_tabular" format="tabular" label="${tool.name} on ${on_string} (Peaks in tabular format)">
            <filter>'peaks_tabular' in outputs</filter>
        </data>
        <data name="output_broadpeaks" format="bed" from_work_dir="MACS2_peaks.broadPeak" label="${tool.name} on ${on_string} (broad Peaks)">
            <filter>
            ((
              advanced_options['advanced_options_selector'] == "on" and
              advanced_options['broad_options']['broad_options_selector'] == "broad"
            ))
            </filter>
        </data>
        <data name="output_gappedpeaks" format="bed" from_work_dir="MACS2_peaks.gappedPeak" label="${tool.name} on ${on_string} (gapped Peaks)">
            <filter>
            ((
              advanced_options['advanced_options_selector'] == "on" and
              advanced_options['broad_options']['broad_options_selector'] == "broad"
            ))
            </filter>
        </data>
        <data name="output_narrowpeaks" format="bed" from_work_dir="MACS2_peaks.narrowPeak" label="${tool.name} on ${on_string} (narrow Peaks)">
            <filter>
            (
              advanced_options['advanced_options_selector'] == "off" or
            (
              advanced_options['advanced_options_selector'] == "on" and
              advanced_options['broad_options']['broad_options_selector'] == "nobroad"
            ))
            </filter>
        </data>
        <data name="output_summits" format="bed" from_work_dir="MACS2_summits.bed" label="${tool.name} on ${on_string} (summits in BED)">
            <filter>'summits' in outputs</filter>
        </data>
        <data name="output_plot" format="pdf" from_work_dir="MACS2_model.pdf" label="${tool.name} on ${on_string} (plot)">
            <filter>
            ((
              'pdf' in outputs and
              nomodel_type['nomodel_type_selector'] == "create_model"
            ))
            </filter>
        </data>
        <data name="output_treat_pileup" format="bedgraph" from_work_dir="MACS2_treat_pileup.bdg" label="${tool.name} on ${on_string} (Bedgraph Treatment)">
            <filter>'bdg' in outputs</filter>
        </data>
        <data name="output_control_lambda" format="bedgraph" from_work_dir="MACS2_control_lambda.bdg" label="${tool.name} on ${on_string} (Bedgraph Control)">
            <filter>'bdg' in outputs</filter>
        </data>
        <data name="output_extra_files" format="html" label="${tool.name} on ${on_string} (html report)">
            <filter>'html' in outputs</filter>
        </data>
    </outputs>
    <tests>
        <test>
            <param name="input_control_file" value="Control_200K.bed" ftype="bed"/>
            <param name="input_treatment_file" value="ChIP_200K.bed" ftype="bed"/>
            <param name="cutoff_options_selector" value="qvalue"/>
            <param name="qvalue" value="0.05"/>
            <param name="band_width" value="300"/>
            <param name="outputs" value="peaks_tabular,bdg"/>
            <param name="effective_genome_size_options_selector" value="user_defined" />
            <param name="gsize" value="3300000000" />
            <output name="output_control_lambda" compare="contains" file="callpeak_control_part.bdg"/>
            <output name="output_treat_pileup" compare="contains" file="callpeak_treatment_part.bdg"/>
            <output name="output_tabular" compare="contains" file="callpeak_part.tabular"/>
            <output name="output_summits" compare="contains" file="callpeak_summits_part.bed"/>
        </test>
        <test>
            <param name="input_control_file" value="Control_200K.bed" ftype="bed"/>
            <param name="input_treatment_file" value="ChIP_200K.bed" ftype="bed"/>
            <param name="cutoff_options_selector" value="qvalue"/>
            <param name="qvalue" value="0.05"/>
            <param name="band_width" value="300"/>
            <param name="outputs" value="pdf"/>
            <param name="effective_genome_size_options_selector" value="user_defined" />
            <param name="gsize" value="3300000000" />
            <output name="output_plot" file="magic.pdf" ftype="pdf" compare="contains" />
        </test>
    </tests>
    <help>
**What it does**

With the improvement of sequencing techniques, chromatin immunoprecipitation followed by high throughput sequencing (ChIP-Seq)
is getting popular to study genome-wide protein-DNA interactions. To address the lack of powerful ChIP-Seq analysis method, we present a novel algorithm, named Model-based Analysis of ChIP-Seq (MACS), for
identifying transcript factor binding sites. MACS captures the influence of genome complexity to evaluate the significance of enriched ChIP regions, and MACS improves the spatial resolution of
binding sites through combining the information of both sequencing tag position and orientation. MACS can be easily used for ChIP-Seq data alone, or with control sample with the increase of specificity.

View the original MACS2 documentation: https://github.com/taoliu/MACS/blob/master/README

------

**Usage**

**Peak Calling**: Main MACS2 Function to Call peaks from alignment results.

If you choose "Scores in bedGraph files" MACS will output the fragment pileup, control lambda, -log10-pvalue and -log10-qvalue scores in bedGraph files.
The peaks in BED format contain the following colomns: chr end length abs_summit pileup -log10(pvalue) fold_enrichment -log10(qvalue) name

**Compare .bdg files**: Deduct noise by comparing two signal tracks in bedGraph.


@citation@
  </help>
  <expand macro="citations" />
</tool><|MERGE_RESOLUTION|>--- conflicted
+++ resolved
@@ -151,11 +151,7 @@
         </conditional>
 
         <param name="outputs" type="select" display="checkboxes" multiple="True" label="Outputs" help="PDF only created when model is build">
-<<<<<<< HEAD
-            <option value="peaks_bed" selected="True">Peaks as BED file</option>
-=======
             <option value="peaks_tabular" selected="True">Peaks as tabular file</option>
->>>>>>> 09872476
             <!--<option value="narrow">narrow Peaks</option>-->
             <option value="summits" selected="true">summits</option>
             <option value="bdg" selected="true">Scores in bedGraph files (--bdg)</option>
