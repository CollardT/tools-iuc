<tool id="snpSift_filter" name="SnpSift Filter" version="@WRAPPER_VERSION@.0">
    <description>Filter variants using arbitrary expressions</description>
    <macros>
        <import>snpSift_macros.xml</import>
    </macros>
    <expand macro="requirements" />
    <expand macro="stdio" />
    <expand macro="version_command" />

    <command><![CDATA[
        java -Xmx6G -jar "\$SNPEFF_JAR_PATH/SnpSift.jar" filter -f "$input" -e "$exprFile" $inverse 
        #if $filtering.mode == 'field':
            #if $filtering.replace.pass:
                --pass
                #if $filtering.replace.filterId and len(str($filtering.replace.filterId).strip()) > 0:
                    --filterId "$filtering.replace.filterId"
                #end if
            #end if
            #if $filtering.addFilter and len(str($filtering.addFilter).strip()) > 0:
                --addFilter "$filtering.addFilter"
            #end if
            #if $filtering.rmFilter and len(str($filtering.rmFilter).strip()) > 0:
                --rmFilter "$filtering.rmFilter"
            #end if
        #end if
         > "$output"
]]>
    </command>
    <configfiles>
        <configfile name="exprFile">
$expr#slurp
        </configfile> 
    </configfiles>
    <inputs>
        <param format="vcf" name="input" type="data" label="Variant input file in VCF format"/>
        <param name="expr" type="text" label="Filter criteria" help="Need help? See below a few examples." />
        <param name="inverse" type="boolean" truevalue="--inverse" falsevalue="" checked="false" label="Inverse filter" help="Show lines that do not match filter expression" />
        <conditional name="filtering">
            <param name="mode" type="select" label="Filter mode">
                <option value="entries" selected="true">Retain entries that pass filter, remove other entries</option>
                <option value="field">Change the FILTER field, but retain all entries</option>
            </param> 
            <when value="entries"/>
            <when value="field">
                <conditional name="replace">
                    <param name="pass" type="boolean" truevalue="yes" falsevalue="no" checked="false" label="Set matching entry FILTER to 'PASS'" 
                           help="appends an ID tag to non-matching entry FILTER "/>
                    <when value="no"/>
                    <when value="yes">
<<<<<<< HEAD
                        <param name="filterId" type="text" value="" optional="true" label="ID appended to non-matching (##FILTER tag in header and FILTER VCF field)."
                               help="Default ID is 'SnpSift'"/>
                    </when>
                </conditional>
                <param name="addFilter" type="text" value="" optional="true" label="Add a string to FILTER VCF field if 'expression' is true."/>
                <param name="rmFilter" type="text" value="" optional="true" label="Remove a string from FILTER VCF field if 'expression' is true (and 'str' is in the field)."/>
=======
                        <param name="filterId" type="text" value="" optional="true" label="ID appended to non-matching (##FILTER tag in header and FILTER VCF field)." 
                               help="Default ID is 'SnpSift'"/>
                    </when>
                </conditional>
                <param name="addFilter" type="text" value="" optional="true" label="Add a string to FILTER VCF field if 'expression' is true." />
                <param name="rmFilter" type="text" value="" optional="true" label="Remove a string from FILTER VCF field if 'expression' is true (and 'str' is in the field)." />
>>>>>>> 09872476
            </when>
        </conditional>
    </inputs>

    <outputs>
        <data format="vcf" name="output" />
    </outputs>
    <tests>
        <test>
        <param name="input" ftype="vcf" value="test01.vcf"/>
        <param name="expr" value="QUAL >= 50"/>
        <param name="mode" value="entries"/>
        <output name="output">
            <assert_contents>
            <has_text text="28837706" />
            <not_has_text text="NT_166464" />
            </assert_contents>
        </output>
        </test>

        <test>
        <param name="input" ftype="vcf" value="test01.vcf"/>
        <param name="expr" value="(CHROM = '19')"/>
        <param name="mode" value="entries"/>
        <output name="output">
            <assert_contents>
            <has_text text="3205820" />
            <not_has_text text="NT_16" />
            </assert_contents>
        </output>
        </test>

        <test>
        <param name="input" ftype="vcf" value="test01.vcf"/>
        <param name="expr" value="(POS &gt;= 20175) &amp; (POS &lt;= 35549)"/>
        <param name="mode" value="entries"/>
        <output name="output">
            <assert_contents>
            <has_text text="20175" />
            <has_text text="35549" />
            <has_text text="22256" />
            <not_has_text text="18933" />
            <not_has_text text="37567" />
            </assert_contents>
        </output>
        </test>

        <test>
        <param name="input" ftype="vcf" value="test01.vcf"/>
        <param name="expr" value="( DP &gt;= 5 )"/>
        <param name="mode" value="entries"/>
        <output name="output">
            <assert_contents>
            <has_text text="DP=5;" />
            <has_text text="DP=6;" />
            <not_has_text text="DP=1;" />
            </assert_contents>
        </output>
        </test>
    </tests>
    <help><![CDATA[

**SnpSift filter**

You can filter a VCF file using arbitrary expressions, for instance "(QUAL > 30) | (exists INDEL) | ( countHet() > 2 )". The actual expressions can be quite complex, so it allows for a lot of flexibility.

Some examples:

  - *I want just the variants from the second million bases of chr1*:

    ::

    ( CHROM = 'chr1' ) & ( POS > 1000000 ) & ( POS < 2000000 )

  - *Filter value is either 'PASS' or it is missing*:

    ::

    (FILTER = 'PASS') | ( na FILTER )  

  - *I want to filter lines with an ANN annotation EFFECT of 'frameshift_variant' ( for vcf files using Sequence Ontology terms )*:

    ::
  
    ( ANN[*].EFFECT has 'frameshift_variant' )

    **Important** According to the specification, there can be more than one EFFECT separated by & (e.g. 'missense_variant&splice_region_variant', thus using has operator is better than using equality operator (=). For instance 'missense_variant&splice_region_variant' = 'missense_variant' is false, whereas 'missense_variant&splice_region_variant' has 'missense_variant' is true. 

  - *I want to filter lines with an EFF of 'FRAME_SHIFT' ( for vcf files using Classic Effect names )*:

    ::
  
    ( EFF[*].EFFECT = 'FRAME_SHIFT' )

  - *I want to filter out samples with quality less than 30*:

    ::

    ( QUAL > 30 )

  - *...but we also want InDels that have quality 20 or more*:

    ::

    (( exists INDEL ) & (QUAL >= 20)) | (QUAL >= 30 )
  
  - *...or any homozygous variant present in more than 3 samples*:

    ::

    (countHom() > 3) | (( exists INDEL ) & (QUAL >= 20)) | (QUAL >= 30 )
  
  - *...or any heterozygous sample with coverage 25 or more*:

    ::

    ((countHet() > 0) & (DP >= 25)) | (countHom() > 3) | (( exists INDEL ) & (QUAL >= 20)) | (QUAL >= 30 )
  
  - *I want to keep samples where the genotype for the first sample is homozygous variant and the genotype for the second sample is reference*:

    ::
  
    (isHom( GEN[0] ) & isVariant( GEN[0] ) & isRef( GEN[1] ))


**For information regarding HGVS and Sequence Ontology terms versus classic names**:

  - http://snpeff.sourceforge.net/SnpEff_manual.html#cmdline for the options: -classic, -hgvs, and -sequenceOntology
  - http://snpeff.sourceforge.net/SnpEff_manual.html#input for the table containing the classic name and sequence onology term for each effect


@EXTERNAL_DOCUMENTATION@
	http://snpeff.sourceforge.net/SnpSift.html#filter

]]>
    </help>
    <expand macro="citations" />
</tool><|MERGE_RESOLUTION|>--- conflicted
+++ resolved
@@ -47,21 +47,12 @@
                            help="appends an ID tag to non-matching entry FILTER "/>
                     <when value="no"/>
                     <when value="yes">
-<<<<<<< HEAD
-                        <param name="filterId" type="text" value="" optional="true" label="ID appended to non-matching (##FILTER tag in header and FILTER VCF field)."
-                               help="Default ID is 'SnpSift'"/>
-                    </when>
-                </conditional>
-                <param name="addFilter" type="text" value="" optional="true" label="Add a string to FILTER VCF field if 'expression' is true."/>
-                <param name="rmFilter" type="text" value="" optional="true" label="Remove a string from FILTER VCF field if 'expression' is true (and 'str' is in the field)."/>
-=======
                         <param name="filterId" type="text" value="" optional="true" label="ID appended to non-matching (##FILTER tag in header and FILTER VCF field)." 
                                help="Default ID is 'SnpSift'"/>
                     </when>
                 </conditional>
                 <param name="addFilter" type="text" value="" optional="true" label="Add a string to FILTER VCF field if 'expression' is true." />
                 <param name="rmFilter" type="text" value="" optional="true" label="Remove a string from FILTER VCF field if 'expression' is true (and 'str' is in the field)." />
->>>>>>> 09872476
             </when>
         </conditional>
     </inputs>
