--- conflicted
+++ resolved
@@ -7,10 +7,6 @@
   - export CONDA_PREFIX=$HOME/conda
 
 install:
-<<<<<<< HEAD
-  - pip install click==5.1
-  - pip install planemo
-=======
   - pip install -q click==5.1
   - pip install -q https://github.com/galaxyproject/planemo/archive/86328a6a1fd3cc589eeb61337202c49c673ae98a.tar.gz
   - planemo conda_init --conda_prefix $CONDA_PREFIX
@@ -22,7 +18,6 @@
   - planemo shed_lint --report_level warn --tools --fail_level error --recursive .
   - git diff --name-only $TRAVIS_COMMIT_RANGE | xargs -n1 dirname | ./filter_directories.py | sort -u > changed_repositories.list
   - cat changed_repositories.list
->>>>>>> 09872476
 
 script:
   - for DIR in `cat changed_repositories.list`; do planemo conda_install --conda_prefix $CONDA_PREFIX $DIR ; done
