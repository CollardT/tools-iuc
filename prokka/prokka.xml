--- conflicted
+++ resolved
@@ -133,12 +133,7 @@
       </when>
     </conditional>
     <param name="usegenus" type="boolean" checked="false" label="Use genus-specific BLAST database (--usegenus)" help="Will use the BLAST database for the genus specified above, if installed" />
-<<<<<<< HEAD
-    <param name="proteins" type="data" label="Fasta file of trusted proteins to first annotate from (Default &#39;None&#39;)" help="" optional="true" format="fasta" />
-    
-=======
     <param name="proteins" type="data" format="fasta" optional="true" label="Optional FASTA file of trusted proteins to first annotate from (--proteins)" />
->>>>>>> 455fd487
     <param name="metagenome" type="boolean" checked="false" label="Improve gene predictions for highly fragmented genomes (--metagenome)" help="Will set --meta option for Prodigal" />
     <param name="fast" type="boolean" checked="false" label="Fast mode (--fast)" help="Skip CDS /product searching" />
     <param name="evalue" type="float" value="1e-06" optional="true" label="Similarity e-value cut-off">
